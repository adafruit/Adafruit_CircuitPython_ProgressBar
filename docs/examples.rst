--- conflicted
+++ resolved
@@ -8,7 +8,16 @@
     :linenos:
 
 
-<<<<<<< HEAD
+Color Scale
+------------
+
+Example showing how to change the progressbar color while updating the values
+
+.. literalinclude:: ../examples/progressbar_displayio_blinka_color_scale.py
+    :caption: examples/progressbar_displayio_blinka_color_scale.py
+    :linenos:
+
+
 Vertical Simple test
 --------------------
 
@@ -56,13 +65,4 @@
 
 .. literalinclude:: ../examples/progressbar_combined.py
     :caption: examples/progressbar_combined.py
-=======
-Color Scale
-------------
-
-Example showing how to change the progressbar color while updating the values
-
-.. literalinclude:: ../examples/progressbar_displayio_blinka_color_scale.py
-    :caption: examples/progressbar_displayio_blinka_color_scale.py
->>>>>>> 7b617d33
     :linenos: